--- conflicted
+++ resolved
@@ -27,26 +27,6 @@
 
 Clone WebPPL using git:
 
-<<<<<<< HEAD
-   git clone https://github.com/kwanghoon/webppl
-
-Change into the cloned directory:
-
-   cd webppl
-
-Install the dependent packages listed in package.json:
-
-   npm install
-
-Run scripts:
-
-   ./scripts/adify
-   ./scripts/distHeader
-
-Run a WebPPL program:
-
-   ./webppl examples/binomial.wppl
-=======
     git clone https://github.com/kwanghoon/webppl
 
 Change into the cloned directory:
@@ -65,7 +45,6 @@
 Run a WebPPL program:
 
     ./webppl examples/binomial.wppl
->>>>>>> 1e738db4
 
 
 ## Documentation
