#!/usr/bin/env node
'use strict';

var fs = require('fs');
var path = require('path');
var webppl = require('./src/main');
var pkg = require('./src/pkg');
var util = require('./src/util');
var pkginfo = require('./src/pkginfo');
var git = require('./src/git');
var parseArgs = require('minimist');
var _ = require('underscore');

function printWebPPLValue(x) {
  if (isErp(x)) {
    x.print();
  } else {
    console.log(x);
  }
};

function topK(s,x) {
  console.log('\n* Program return value:\n');
  printWebPPLValue(x);
};

var cliRunner = util.trampolineRunners.cli;

function run(code, packages, verbose, programFile) {
  packages.forEach(function(pkg) {
    if (pkg.js) { global[pkg.js.identifier] = require(pkg.js.path); }
    pkg.headers.forEach(webppl.requireHeader);
  });

<<<<<<< HEAD
  console.log('programFile', programFile)

  webppl.run(
      code,
      function(s, x) {
        console.log('\n* Program return value:\n');
        printWebPPLValue(x);
      },
      {
        extra: webppl.parsePackageCode(packages, verbose),
        filename: programFile,
        verbose: verbose
      });
=======
  webppl.run(code, topK, {
    bundles: webppl.parsePackageCode(packages, verbose),
    filename: programFile,
    verbose: verbose
  });
>>>>>>> 64979181
}

var lines = function(ar) {
  return ar.join('\n')
}

function compile(code, packages, verbose, programFile, outputFile) {
  var compiledCode = 'var webppl = require("' + require.resolve('./src/main') + '");\n';
  packages.forEach(function(pkg) {
    if (pkg.js) { compiledCode += 'var ' + pkg.js.identifier + ' = require("' + pkg.js.path + '");\n'; }
    pkg.headers.forEach(function(header) {
      compiledCode += 'webppl.requireHeader("' + header + '");\n';
    });
  });

  var compileOptions = {
    bundles: webppl.parsePackageCode(packages, verbose),
    filename: programFile,
    verbose: verbose
  };

  var compiledBody = webppl.compile(code, compileOptions);

  compiledCode += lines([
    'var __runner__ = ' + cliRunner.toString() + ';',
    printWebPPLValue.toString() + ';',
    topK.toString() + ';',
    'var main = ' + compiledBody + '\n',
    "main(__runner__)({}, topK, '');"
  ]);

  // Write Javascript code to file
  fs.writeFile(
      outputFile,
      compiledCode,
      function(err) {
        if (err) {
          console.log(err);
        } else {
          console.log('Wrote webppl code to', outputFile);
        }
      });
}

function main() {

  var argv = parseArgs(process.argv.slice(2));

  // Print version if requested
  if (argv.version) {
    var dir = __dirname;
    console.log(_.filter([git.branch(dir), pkginfo.version(), dir]).join(' '));
    return;
  }

  // Return if no file argument given
  if (argv._[0] === undefined) {
    console.log('No program argument given! Run webppl as follows:');
    console.log('webppl program.wppl [--compile] [--out compiled.js] ' +
                '[--require path] [--random-seed int]');
    return;
  }

  // Load webppl code
  var programFile = argv._[0];
  console.log('Processing', programFile);

  var code = fs.readFileSync(programFile, 'utf8');
  var processCode = argv.compile ? compile : run;
  var outputFile = argv.out ? argv.out : 'tmp.js';

  var packagePaths = [
    path.join(path.dirname(programFile), 'node_modules'),
    pkg.globalPkgDir()
  ];

  var packages = util.asArray(argv.require).map(function(name_or_path) {
    return pkg.load(pkg.read(name_or_path, packagePaths, argv.verbose));
  });

  var seed = argv['random-seed'];
  if (seed !== undefined) {
    util.assertValidRandomSeed(seed);
    util.seedRNG(seed);
  }

  processCode(code, packages, argv.verbose, programFile, outputFile);
}

main();<|MERGE_RESOLUTION|>--- conflicted
+++ resolved
@@ -32,27 +32,11 @@
     pkg.headers.forEach(webppl.requireHeader);
   });
 
-<<<<<<< HEAD
-  console.log('programFile', programFile)
-
-  webppl.run(
-      code,
-      function(s, x) {
-        console.log('\n* Program return value:\n');
-        printWebPPLValue(x);
-      },
-      {
-        extra: webppl.parsePackageCode(packages, verbose),
-        filename: programFile,
-        verbose: verbose
-      });
-=======
   webppl.run(code, topK, {
     bundles: webppl.parsePackageCode(packages, verbose),
     filename: programFile,
     verbose: verbose
   });
->>>>>>> 64979181
 }
 
 var lines = function(ar) {
