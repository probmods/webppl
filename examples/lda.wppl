--- conflicted
+++ resolved
@@ -26,13 +26,8 @@
 };
 
 var discreteFactor = function(vs, ps, v) {
-<<<<<<< HEAD
-  var i = indexOf(v, vs);
+  var i = vs.indexOf(v);
   factor(Math.log(T.get(ps, i)));
-=======
-  var i = vs.indexOf(v);
-  factor(Math.log(ps[i]));
->>>>>>> 9fab5e81
 }
 
 var model = function() {
