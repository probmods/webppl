--- conflicted
+++ resolved
@@ -43,12 +43,8 @@
     actual: actual,
     tolerance: tolerance
   });
-<<<<<<< HEAD
-  var isOk = absDiff <= tolerance;
-=======
-  var isOk = (actual === expected) || // for -Infinity and Infinity
+  var isOk = actual === expected || /* for Infinity and -Infinity */
       absDiff <= tolerance;
->>>>>>> 02ac3a78
   if (!isOk && verbose) {
     console.log(msg)
   }
