--- conflicted
+++ resolved
@@ -1,47 +1,21 @@
 'no caching';
 
-<<<<<<< HEAD
-// ERPs
-
-defineErpConstructors(
-    bernoulli
-    mvBernoulli
-    uniform
-    randomInteger
-    gaussian
-    gaussianDrift
-    multivariateGaussian
-    diagCovGaussian
-    matrixGaussian
-    cauchy
-    discrete
-    discreteOneHot
-    gamma
-    exponential
-    beta
-    binomial
-    multinomial
-    poisson
-    dirichlet
-    dirichletDrift
-    logisticNormal
-    categorical
-    delta);
-
-// Helpers to sample from ERPs.
-=======
 // Distributions (note: this gets macro transformed)
 
 defineDistConstructors(
     Bernoulli
+    MultivariateBernoulli
     Uniform
     UniformDrift
     RandomInteger
     Gaussian
     GaussianDrift
     MultivariateGaussian
+    DiagCovGaussian
+    MatrixGaussian
     Cauchy
     Discrete
+    DiscreteOneHot
     Gamma
     Exponential
     Beta
@@ -50,7 +24,9 @@
     Poisson
     Dirichlet
     DirichletDrift
-    Categorical);
+    LogisticNormal
+    Categorical
+    Delta);
 
 // Helpers to sample from distributions.
 
@@ -58,7 +34,6 @@
   var params = dists.isParams(arg) ? arg : {p: arg};
   return sample(Bernoulli(params));
 };
->>>>>>> 790daa1d
 
 var randomInteger = function(arg) {
   var params = dists.isParams(arg) ? arg : {n: arg};
@@ -140,10 +115,6 @@
 var uniformDraw = function(arg) {
   var vs = dists.isParams(arg) ? arg.vs : arg;
   return vs[sample(RandomInteger({n: vs.length}))];
-};
-
-var Delta = function(params) {
-  return Categorical({ps: [1.0], vs: [params.v]});
 };
 
 var serializeDist = function(d) {
