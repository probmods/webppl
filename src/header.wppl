--- conflicted
+++ resolved
@@ -102,31 +102,6 @@
   };
 };
 
-<<<<<<< HEAD
-var liftERP = function(erp, liftFn) {
-  var augS = map(function(be){
-    var bep = erp.score([], be);
-    var liftedS = liftFn(be);
-    return {k: JSON.stringify(liftedS),
-            vs: [be],
-            ps: [bep],
-            liftedS: liftedS,
-            aggP: bep}
-  }, erp.support());
-  var eqClasses = groupBy(function(e, f){return e.k === f.k}, augS);
-  var eqClassesP = map(function(c) {
-    return [c[0].k,
-            mapReduce1(function(a, b) {
-              return {vs: a.vs.concat(b.vs),
-                      ps: a.ps.concat(b.ps),
-                      liftedS: a.liftedS,
-                      aggP: util.logsumexp([a.aggP, b.aggP])}
-            }, idF, c)]
-  }, eqClasses);
-  var vs = map(function(e){return e[1].liftedS}, eqClassesP);
-  var ps = map(function(e){return Math.exp(e[1].aggP)}, eqClassesP);
-  return categoricalERP(ps, vs, {baseERPEntries: _.object(eqClassesP)});
-=======
 // put here because liftFn is a wppl-transformed fn
 var liftERP = function(erp, liftFn) {
   var augmentedSupport = map(function(baseEntity) {
@@ -155,7 +130,6 @@
   var vs = map(function(e) {return e[1].liftedSupport}, eqClassesStructured);
   var ps = map(function(e) {return Math.exp(e[1].aggregateScore)}, eqClassesStructured);
   return categoricalERP(ps, vs, {baseERPEntries: _.object(eqClassesStructured)});
->>>>>>> 12d578f1
 };
 
 // Arithmetic and other functionals
