--- conflicted
+++ resolved
@@ -34,11 +34,8 @@
   var incrementalmh = require('./inference/incrementalmh');
   var optimize = require('./inference/optimize');
   var forwardSample = require('./inference/forwardSample');
-<<<<<<< HEAD
   var interleavingSF = require('./inference/interleavingSF');
-=======
   var dreamSample = require('./inference/dream/sample');
->>>>>>> 6f7f2b72
   var headerUtils = require('./headerUtils');
   var params = require('./params/header');
   var Query = require('./query').Query;
@@ -175,11 +172,7 @@
   // Inference functions and header utils
   var headerModules = [
     enumerate, asyncpf, mcmc, incrementalmh, pmcmc,
-<<<<<<< HEAD
-    smc, rejection, optimize, forwardSample, interleavingSF,
-=======
-    smc, rejection, optimize, forwardSample, dreamSample,
->>>>>>> 6f7f2b72
+    smc, rejection, optimize, forwardSample, dreamSample, interleavingSF,
     headerUtils, params
   ];
   headerModules.forEach(function(mod) {
