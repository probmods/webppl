"use strict";

var _ = require('underscore');
var PriorityQueue = require('priorityqueuejs');
var util = require('./util.js');

//var ParticleFilterRejuv = require('./pfr.js').ParticleFilterRejuv

//top address for naming
var address = "";

// Elementary Random Primitives (ERPs) are the representation of
// distributions. They can have sampling, scoring, and support
// functions. A single ERP need not hve all three, but some inference
// functions will complain if they're missing one.
//
// The main thing we can do with ERPs in WebPPL is feed them into the
// "sample" primitive to get a sample. At top level we will also have
// some "inspection" functions to visualize them?
//
// erp.sample(params) returns a value sampled from the distribution.
// erp.score(params, val) returns the log-probability of val under the distribution.
// erp.support(params) gives an array of support elements.

function ERP(sampler, scorer, supporter) {
  this.sample = sampler;
  this.score = scorer;
  this.support = supporter;
}

var uniformERP = new ERP(
  function uniformSample(params){
    var u = Math.random();
    return (1-u)*params[0] + u*params[1];
  },
  function uniformScore(params, val){
    if (val < params[0] || val > params[1]) {
	    return -Infinity;
    }
	  return -Math.log(params[1] - params[0]);
  }
);

var bernoulliERP = new ERP(
  function flipSample(params) {
    var weight = params[0];
    var val = Math.random() < weight;
    return val;
  },
  function flipScore(params, val) {
    var weight = params[0];
    return val ? Math.log(weight) : Math.log(1 - weight);
  },
  function flipSupport(params) {
    return [true, false];
  }
);

var randomIntegerERP = new ERP(
  function randomIntegerSample(params) {
    var stop = params[0];
    var val = Math.floor(Math.random() * stop);
    return val;
  },
  function randomIntegerScore(params, val) {
    var stop = params[0];
    var inSupport = (val == Math.floor(val)) && (0 <= val) && (val < stop);
    return inSupport ? -Math.log(stop) : -Infinity;
  },
  function randomIntegerSupport(params) {
    var stop = params[0];
    return _.range(stop);
  }
);

function gaussianSample(params){
  var mu = params[0];
  var sigma = params[1];
  var u, v, x, y, q;
  do {
    u = 1 - Math.random();
    v = 1.7156 * (Math.random() - .5);
    x = u - 0.449871;
    y = Math.abs(v) + 0.386595;
    q = x*x + y*(0.196*y - 0.25472*x);
  } while(q >= 0.27597 && (q > 0.27846 || v*v > -4 * u * u * Math.log(u)))
  return mu + sigma*v/u;
}

function gaussianScore(params, x){
  var mu = params[0];
  var sigma = params[1];
	return -.5*(1.8378770664093453 + 2*Math.log(sigma) + (x - mu)*(x - mu)/(sigma*sigma));
}

function gaussianFactor(k, addr, mu, std, val) {
  coroutine.factor(k, addr, gaussianScore([mu, std], val));
}

var gaussianERP = new ERP(gaussianSample, gaussianScore);

var normalizeArray = function(xs){
  var Z = util.sum(xs);
  return xs.map(function(x){return x/Z;});
};

var discreteERP = new ERP(
  function discreteSample(params){
    return multinomialSample(params[0]);
  },
  function discreteScore(params, val) {
    var probs = normalizeArray(params[0]);
    var stop = probs.length;
    var inSupport = (val == Math.floor(val)) && (0 <= val) && (val < stop);
    return inSupport ? Math.log(probs[val]) : -Infinity;
  },
  function discreteSupport(params) {
    return _.range(params[0].length);
  }
);

function multinomialSample(theta) {
    var thetaSum = util.sum(theta);
    var x = Math.random() * thetaSum;
    var k = theta.length;
    var probAccum = 0;
    for (var i = 0; i < k; i++) {
        probAccum += theta[i];
        if (probAccum >= x) {
            return i;
        } //FIXME: if x=0 returns i=0, but this isn't right if theta[0]==0...
    }
    return k;
}

//make a discrete ERP from a {val: prob, etc.} object (unormalized).
function makeMarginalERP(marginal) {
  //normalize distribution:
  var norm = 0,
  supp = [];
  for (var v in marginal) {
    norm += marginal[v].prob;
    supp.push(marginal[v].val);
  }
  for (var v in marginal) {
    marginal[v].prob = marginal[v].prob / norm;
  }

  console.log("Creating distribution: ");
  console.log(marginal);

  //make an ERP from marginal:
  var dist = new ERP(
    function(params) {
      var k = marginal.length;
      var x = Math.random();
      var probAccum = 0;
      for (var i in marginal) {
        probAccum += marginal[i].prob;
        if (probAccum >= x) {
          return marginal[i].val;
        } //FIXME: if x=0 returns i=0, but this isn't right if theta[0]==0...
      }
      return marginal[i].val;
    },
    function(params, val) {
                     for(var i in marginal){
//                     if(marginal[i].val == val){return Math.log(marginal[i].prob)}
                     if(i == JSON.stringify(val)){return Math.log(marginal[i].prob)}
                     }
                     return -Infinity
    },
    function(params) {
      return supp;
    });
  return dist;
}


// Inference interface: an inference function takes the current
// continuation and a WebPPL thunk (which itself has been transformed
// to take a continuation). It does some kind of inference and returns
// an ERP representing the nromalized marginal distribution on return
// values.
//
// The inference function should install a coroutine object that
// provides sample, factor, and exit.
//
// sample and factor are the co-routine handlers: they get call/cc'ed
// from the wppl code to handle random stuff.
//
// The inference function passes exit to the wppl fn, so that it gets
// called when the fn is exited, it can call the inference cc when
// inference is done to contintue the program.


// This global variable tracks the current coroutine, sample and
// factor use it to interface with the inference algorithm. Default
// setting throws an error on factor calls.
var coroutine = {
  sample: function(cc, a, erp, params) {
    // Sample and keep going
    cc(erp.sample(params));
  },
  factor: function() {
    throw "factor allowed only inside inference.";
  },
  exit: function(r) {
    return r;
  }
};

// Functions that call methods of whatever the coroutine is set to
// when called, we do it like this so that 'this' will be set
// correctly to the coroutine object.
function sample(k, a, dist, params) {
  coroutine.sample(k, a, dist, params);
}

function factor(k, a, score) {
  coroutine.factor(k, a, score);
}

function sampleWithFactor(k, a, dist, params, scoreFn) {
  if(typeof coroutine.sampleWithFactor  == "function"){
    coroutine.sampleWithFactor(k, a, dist, params, scoreFn)
  } else {
    sample(function(v){
           scoreFn(function(s){factor(function(){k(v)},a+"swf2",s)}, a+"swf1", v)},
           a, dist, params)
  }
}

function exit(retval) {
  coroutine.exit(retval);
}


//////////////////////////////////////////////////////////////////////
//// Forward sampling
////
//// Simply samples at each random choice. throws an error on factor,
//// since we aren't doing any normalization / inference.
//
//function Forward(cc, wpplFn) {
//  this.cc = cc;
//
//  // Move old coroutine out of the way and install this as the
//  // current handler.
//  this.oldCoroutine = coroutine;
//  coroutine = this;
//
//  // Run the wppl computation, when the computation returns we want
//  // it to call the exit method of this coroutine so we pass that as
//  // the continuation.
//  wpplFn(exit);
//}
//
//Forward.prototype.sample = function(cc, erp, params) {
//  cc(erp.sample(params)); //sample and keep going
//};
//
//Forward.prototype.factor = function(cc, score) {
//  throw "'factor' is not allowed inside Forward.";
//};
//
//Forward.prototype.exit = function(retval) {
//  // Return value of the wppl fn as a delta erp
//  var dist = new ERP(
//    function() {
//      return retval;
//    },
//    function(p, v) {
//      return (v == retval) ? 0 : -Infinity;
//    });
//
//  // Put old coroutine back, and return dist
//  coroutine = this.oldCoroutine;
//  this.cc(dist);
//};
//
//// Helper wraps with 'new' to make a new copy of Forward and set
//// 'this' correctly..
//function fw(cc, wpplFn) {
//  return new Forward(cc, wpplFn);
//}


////////////////////////////////////////////////////////////////////
// Enumeration
//
// Depth-first enumeration of all the paths through the computation.
// Q is the queue object to use. It should have enq, deq, and size methods.

function Enumerate(k, a, wpplFn, maxExecutions, Q) {

  this.score = 0; // Used to track the score of the path currently being explored
  this.queue = Q; // Queue of states that we have yet to explore
  this.marginal = {}; // We will accumulate the marginal distribution here
  this.numCompletedExecutions = 0;
  this.maxExecutions = maxExecutions || 1000;

  // Move old coroutine out of the way and install this as the current handler
  this.k = k;
  this.oldCoroutine = coroutine;
  coroutine = this;

  // Run the wppl computation, when the computation returns we want it
  // to call the exit method of this coroutine so we pass that as the
  // continuation.
  wpplFn(exit,a);
}


// The queue is a bunch of computation states. each state is a
// continuation, a value to apply it to, and a score.
//
// This function runs the highest priority state in the
// queue. Currently priority is score, but could be adjusted to give
// depth-first or breadth-first or some other search strategy

var stackSize = 0;

Enumerate.prototype.nextInQueue = function() {
  var nextState = this.queue.deq();
  this.score = nextState.score;
//  util.withEmptyStack(function(){nextState.continuation(nextState.value)});

  stackSize++;
  if (stackSize == 40) {
    util.withEmptyStack(function(){nextState.continuation(nextState.value)});
  } else {
    nextState.continuation(nextState.value)
    stackSize = 0
  }
};


Enumerate.prototype.sample = function(cc, a, dist, params, extraScoreFn) {

  //allows extra factors to be taken into account in making exploration decisions:
  var extraScoreFn = extraScoreFn || function(x){return 0}

  // Find support of this erp:
  if (!dist.support) {
    throw "Enumerate can only be used with ERPs that have support function.";
  }
  var supp = dist.support(params);

  // For each value in support, add the continuation paired with
  // support value and score to queue:
  for (var s in supp) {
    var state = {
      continuation: cc,
      value: supp[s],
      score: this.score + dist.score(params, supp[s]) + extraScoreFn(supp[s])
    };
    this.queue.enq(state);
  }
  // Call the next state on the queue
  this.nextInQueue();
};

Enumerate.prototype.factor = function(cc,a, score) {
  // Update score and continue
  this.score += score;
  cc();
};

Enumerate.prototype.sampleWithFactor = function(cc,a,dist,params,scoreFn) {
  coroutine.sample(cc,a,dist,params,
                   function(v){
                    var ret
                    scoreFn(function(x){ret = x},a+"swf",v)
                    return ret})
}

Enumerate.prototype.exit = function(retval) {

  // We have reached an exit of the computation. Accumulate probability into retval bin.
  var r = JSON.stringify(retval)
  if (this.marginal[r] == undefined) {
      this.marginal[r] = {prob: 0, val: retval};
  }
  this.marginal[r].prob += Math.exp(this.score);

  // Increment the completed execution counter
  this.numCompletedExecutions++;

  // If anything is left in queue do it:
  if (this.queue.size() > 0 && (this.numCompletedExecutions < this.maxExecutions)) {
    this.nextInQueue();
  } else {
    var marginal = this.marginal;
    var dist = makeMarginalERP(marginal);
    // Reinstate previous coroutine:
    coroutine = this.oldCoroutine;
    // Return from enumeration by calling original continuation:
    this.k(dist);
  }
};


//helper wraps with 'new' to make a new copy of Enumerate and set 'this' correctly..
function enuPriority(cc, a, wpplFn, maxExecutions) {
  var q = new PriorityQueue(function(a, b){return a.score-b.score;});
  return new Enumerate(cc,a, wpplFn, maxExecutions, q);
}

function enuFilo(cc,a, wpplFn, maxExecutions) {
  var q = []
  q.size = function(){return q.length}
  q.enq = q.push
  q.deq = q.pop
  return new Enumerate(cc,a, wpplFn, maxExecutions, q);
}

function enuFifo(cc,a, wpplFn, maxExecutions) {
  var q = []
  q.size = function(){return q.length}
  q.enq = q.push
  q.deq = q.shift
  return new Enumerate(cc,a, wpplFn, maxExecutions, q);
}


////////////////////////////////////////////////////////////////////
// Particle filtering
//
// Sequential importance re-sampling, which treats 'factor' calls as
// the synchronization / intermediate distribution points.

function copyParticle(particle){
  return {
    continuation: particle.continuation,
    weight: particle.weight,
    value: particle.value
  };
}

function ParticleFilter(k, a, wpplFn, numParticles) {

  this.particles = [];
  this.particleIndex = 0;  // marks the active particle

  // Create initial particles
  for (var i=0; i<numParticles; i++) {
    var particle = {
      continuation: function(){wpplFn(exit,a);},
      weight: 0,
      value: undefined
    };
    this.particles.push(particle);
  }

  // Move old coroutine out of the way and install this as the current
  // handler.
  this.k = k;
  this.oldCoroutine = coroutine;
  coroutine = this;

  // Run first particle
  this.activeParticle().continuation();
}

ParticleFilter.prototype.sample = function(cc, a, erp, params) {
  cc(erp.sample(params));
};

ParticleFilter.prototype.factor = function(cc, a, score) {
  // Update particle weight
  this.activeParticle().weight += score;
  this.activeParticle().continuation = cc;

  if (this.allParticlesAdvanced()){
    // Resample in proportion to weights
    this.resampleParticles();
    this.particleIndex = 0;
  } else {
    // Advance to the next particle
    this.particleIndex += 1;
  }

  util.withEmptyStack(this.activeParticle().continuation);
};

ParticleFilter.prototype.activeParticle = function() {
  return this.particles[this.particleIndex];
};

ParticleFilter.prototype.allParticlesAdvanced = function() {
  return ((this.particleIndex + 1) == this.particles.length);
};

ParticleFilter.prototype.resampleParticles = function() {
  // Residual resampling following Liu 2008; p. 72, section 3.4.4

  var m = this.particles.length;
  var W = util.logsumexp(_.map(this.particles, function(p){return p.weight}));

  // Compute list of retained particles
  var retainedParticles = [];
  var retainedCounts = [];
  _.each(
    this.particles,
    function(particle){
      var numRetained = Math.floor(Math.exp(Math.log(m) + (particle.weight - W)));
      for (var i=0; i<numRetained; i++){
        retainedParticles.push(copyParticle(particle));
      }
      retainedCounts.push(numRetained);
    });

  // Compute new particles
  var numNewParticles = m - retainedParticles.length;
  var newExpWeights = [];
  var w, tmp;
  for (var i in this.particles){
    tmp = Math.log(m) + (this.particles[i].weight - W);
    w = Math.exp(tmp) - retainedCounts[i];
    newExpWeights.push(w);
  }
  var newParticles = [];
  var j;
  for (var i=0; i<numNewParticles; i++){
    j = multinomialSample(newExpWeights);
    newParticles.push(copyParticle(this.particles[j]));
  }

  // Particles after update: Retained + new particles
  this.particles = newParticles.concat(retainedParticles);

  // Reset all weights
  _.each(
    this.particles,
    function(particle){
      particle.weight = W - Math.log(m);
    });
};

ParticleFilter.prototype.exit = function(retval) {

  this.activeParticle().value = retval;

  // Wait for all particles to reach exit before computing
  // marginal distribution from particles
  if (!this.allParticlesAdvanced()){
    this.particleIndex += 1;
    return this.activeParticle().continuation();
  }

  // Compute marginal distribution from (unweighted) particles
  var hist = {};
  _.each(
    this.particles,
    function(particle){
      var k = JSON.stringify(particle.value);
      if (hist[k] === undefined){
        hist[k] = { prob:0, val:particle.value };
      }
      hist[k].prob += 1;
    });
  var dist = makeMarginalERP(hist);

  // Reinstate previous coroutine:
  coroutine = this.oldCoroutine;

  // Return from particle filter by calling original continuation:
  this.k(dist);
};

function pf(cc, a, wpplFn, numParticles) {
  return new ParticleFilter(cc, a, wpplFn, numParticles);
}

////////////////////////////////////////////////////////////////////
// Lightweight MH

<<<<<<< HEAD
//function MH(k, a, wpplFn, numIterations) {
//
//  this.trace = {}
//  this.score = 0
//  var sample
//  var hist = {};
//  this.fwbw = 0
//
//  // Move old coroutine out of the way and install this as the current
//  // handler.
//  this.oldCoroutine = coroutine;
//  coroutine = this;
//
//  //kick off computation, with trivial continuation that will come back here.
//  //this initializes and store choices in trace. each choice has trivial final k, too.
//  var retval
//  wpplFn(function(x){retval = x},a)
//  sample = retval
//
//  //now we've initialized, run the MH loop:
//  for(var i=0;i<numIterations;i++){
//    this.fwbw = 0
//
//    //choose choice from trace..
//    var keys = traceKeys(this.trace)
//    var key = keys[Math.floor(Math.random() * keys.length)]
//    var choice = this.trace[key]
//    this.fwbw += Math.log(keys.length)
//
//    //sample new value for the chosen choice
//    var newval = choice.erp.sample(choice.params)
//    //note proposal prob and score cancel, when drawn from prior.
////    this.fwbw += choice.erp.score(choice.params,choice.val) -
////                  choice.erp.score(choice.params,newval)
//
//    //copy and move current trace out of the way, update by re-entering at the choice.
//    var oldTrace = this.trace
//    this.trace = copyTrace(oldTrace)
//    var oldscore = this.score
//    this.score = 0
//    this.trace[key].val = newval
//    choice.k(newval) //run continuation, will set retval at end.
//
//    //compute acceptance prob and decide
//    this.fwbw += this.score - oldscore //FIXME: this isn't quite right if a factor is above the k we're running this time... need to store score so far in trace?
//    this.fwbw += -Math.log(traceKeys(this.trace).length)
//    //TODO clear out unused choices...!!!
//    var acceptanceProb = Math.min(1,Math.exp(this.fwbw))
//    var accept = Math.random()<acceptanceProb
//    this.trace = accept?this.trace:oldTrace
//    sample= accept?retval:sample
//    this.score = accept?this.score:oldscore
//
//    //accumulate sample into hist:
//    var v = JSON.stringify(sample)
//    if(hist[v]==undefined){hist[v]={prob:0, val:sample}}
//    hist[v].prob += 1;
//  }
//
//  // Reinstate previous coroutine:
//  coroutine = this.oldCoroutine;
//
//  // Return by calling original continuation:
//  k(makeMarginalERP(hist));
//}
//
//MH.prototype.sample = function(cc, add, erp, params) {
//  //TODO accumulate fw/bw prob on creation!!!
//  //TODO check for param change
//  if(this.trace[add]==undefined){
//    var val = erp.sample(params)
//    this.trace[add] = {val: val, erp: erp, params: params, k: cc, add:add}
//    cc(val);
//  } else {
//    cc(this.trace[add].val)
//  }
//};
//
//MH.prototype.factor = function(cc, add, score) {
//  this.score += score
//  cc()
//}
//
//function copyTrace(trace) {
//  var newTrace = {}
//  for(var v in trace){
//    newTrace[v] = trace[v]
//  }
//  return newTrace
//}
//
//function traceKeys(trace){
//  var keys = []
//  for(var k in trace){
//    if(trace.hasOwnProperty(k)){keys.push(k)}
//  }
//  return keys
//}
//
//function mh(cc, a, wpplFn, numParticles) {
//  return new MH(cc, a, wpplFn, numParticles);
//}
//


///

=======
>>>>>>> 4e64b12d

function MH(k, a, wpplFn, numIterations) {

  this.trace = []
  this.oldTrace = []
  this.currScore = 0
  this.oldScore = -Infinity
  this.oldVal = undefined
  this.regenFrom = 0
  this.returnHist = {}
  this.k = k

  this.iterations = numIterations

  // Move old coroutine out of the way and install this as the current
  // handler.
  this.oldCoroutine = coroutine;
  coroutine = this;

  wpplFn(exit,a)
}


MH.prototype.factor = function(k,a,s) {
  coroutine.currScore += s
  k()
}

MH.prototype.sample = function(cont, name, erp, params, forceSample) {
  var prev = findChoice(coroutine.oldTrace, name)
  var reuse = ! (prev==undefined | forceSample)
  var val = reuse ? prev.val : erp.sample(params)
  var choiceScore = erp.score(params,val)
  coroutine.trace.push({k: cont, name: name, erp: erp, params: params,
                       score: coroutine.currScore, choiceScore: choiceScore,
                       val: val, reused: reuse})
  coroutine.currScore += choiceScore
  cont(val)
}

function findChoice(trace, name) {
  for(var i = 0; i < trace.length; i++){
    if(trace[i].name == name){return trace[i]}
  }
  return undefined
}

function MHacceptProb(trace, oldTrace, regenFrom, currScore, oldScore){
  var fw = -Math.log(oldTrace.length)
  trace.slice(regenFrom).map(function(s){fw += s.reused?0:s.choiceScore})
  var bw = -Math.log(trace.length)
  oldTrace.slice(regenFrom).map(function(s){
                                var nc = findChoice(trace, s.name)
                                bw += (!nc || !nc.reused) ? s.choiceScore : 0  })
  var acceptance = Math.min(1, Math.exp(currScore - oldScore + bw - fw))
  return acceptance
}

MH.prototype.exit = function(val) {
  if( coroutine.iterations > 0 ) {
    coroutine.iterations -= 1

    //did we like this proposal?
    var acceptance = MHacceptProb(coroutine.trace, coroutine.oldTrace,
                                  coroutine.regenFrom, coroutine.currScore, coroutine.oldScore)
    acceptance = coroutine.oldVal==undefined ?1:acceptance //just for init
    if(!(Math.random()<acceptance)){
      //if rejected, roll back trace, etc:
      coroutine.trace = coroutine.oldTrace
      coroutine.currScore = coroutine.oldScore
      val = coroutine.oldVal
    }

    //now add val to hist:
    var stringifiedVal = JSON.stringify(val);
    if (coroutine.returnHist[stringifiedVal] === undefined){
        coroutine.returnHist[stringifiedVal] = { prob:0, val:val };
    }
    coroutine.returnHist[stringifiedVal].prob += 1;

    //make a new proposal:
    coroutine.regenFrom = Math.floor(Math.random() * coroutine.trace.length)
    var regen = coroutine.trace[coroutine.regenFrom]
    coroutine.oldTrace = coroutine.trace
    coroutine.trace = coroutine.trace.slice(0,coroutine.regenFrom)
    coroutine.oldScore = coroutine.currScore
    coroutine.currScore = regen.score
    coroutine.oldVal = val

    coroutine.sample(regen.k, regen.name, regen.erp, regen.params, true)
  } else {
    var dist = makeMarginalERP(coroutine.returnHist)

    // Reinstate previous coroutine:
    var k = coroutine.k;
    coroutine = this.oldCoroutine;

    // Return by calling original continuation:
    k(dist);
  }
}

function mh(cc, a, wpplFn, numParticles) {
  return new MH(cc, a, wpplFn, numParticles);
}


////////////////////////////////////////////////////////////////////
// PMCMC

function last(xs){
  return xs[xs.length - 1];
}

function PMCMC(cc, a, wpplFn, numParticles, numSweeps){

  // Move old coroutine out of the way and install this as the
  // current handler.
  this.oldCoroutine = coroutine;
  coroutine = this;

  // Store continuation (will be passed dist at the end)
  this.k = cc;

  // Setup inference variables
  this.particleIndex = 0;  // marks the active particle
  this.retainedParticle = undefined;
  this.numSweeps = numSweeps;
  this.sweep = 0;
  this.wpplFn = wpplFn;
  this.address = a;
  this.numParticles = numParticles;
  this.resetParticles();

  // Run first particle
  this.activeContinuation()();
}

PMCMC.prototype.resetParticles = function(){
  var that = this;
  this.particles = [];
  // Create initial particles
  for (var i=0; i<this.numParticles; i++) {
    var particle = {
      continuations: [function(){that.wpplFn(exit, that.address);}],
      weights: [0],
      value: undefined
    };
    this.particles.push(particle);
  }
};

PMCMC.prototype.activeParticle = function() {
  return this.particles[this.particleIndex];
};

PMCMC.prototype.activeContinuation = function(){
  return last(this.activeParticle().continuations);
}

PMCMC.prototype.allParticlesAdvanced = function() {
  return ((this.particleIndex + 1) == this.particles.length);
};

PMCMC.prototype.sample = function(cc, a, erp, params) {
  cc(erp.sample(params));
};

PMCMC.prototype.particleAtStep = function(particle, step){
  // Returns particle s.t. particle.continuations[step] is the last entry
  return {
    continuations: particle.continuations.slice(0, step + 1),
    weights: particle.weights.slice(0, step + 1),
    value: particle.value
  };
};

PMCMC.prototype.updateActiveParticle = function(weight, continuation){
  var particle = this.activeParticle();
  particle.continuations = particle.continuations.concat([continuation]);
  particle.weights = particle.weights.concat([weight]);
};

PMCMC.prototype.copyParticle = function(particle){
  return {
    continuations: particle.continuations.slice(0),
    weights: particle.weights.slice(0),
    value: particle.value
  };
};

PMCMC.prototype.resampleParticles = function(particles){
  var weights = particles.map(
    function(particle){return Math.exp(last(particle.weights));});

  var j;
  var newParticles = [];
  for (var i=0; i<particles.length; i++){
    j = multinomialSample(weights);
    newParticles.push(this.copyParticle(particles[j]));
  }

  return newParticles;
};


PMCMC.prototype.factor = function(cc, a, score) {

  this.updateActiveParticle(score, cc);

  if (this.allParticlesAdvanced()){
    if (this.sweep > 0){
      // This is not the first sweep, so we have a retained particle;
      // take that into account when resampling
      var particles = this.particles;
      var step = this.particles[0].continuations.length - 1;
      particles = particles.concat(this.particleAtStep(this.retainedParticle, step));
      this.particles = this.resampleParticles(particles).slice(1);
    } else {
      // No retained particle - standard particle filtering
      this.particles = this.resampleParticles(this.particles);
    }
    this.particleIndex = 0;
  } else {
    // Move next particle along
    this.particleIndex += 1;
  }

  util.withEmptyStack(this.activeContinuation());
};


PMCMC.prototype.exit = function(retval) {

  this.activeParticle().value = retval;

  if (!this.allParticlesAdvanced()){

    // Wait for all particles to reach exit
    this.particleIndex += 1;
    return this.activeContinuation()();

  } else {

    if (this.sweep < this.numSweeps) {

      // Resample retained particle based on total path weight
      var weights = this.particles.map(
        function(particle){return Math.exp(util.sum(particle.weights));});
      var j = multinomialSample(weights);
      this.retainedParticle = this.particles[j];

      // Reset non-retained particles, restart
      this.sweep += 1;
      this.particleIndex = 0;
      this.resetParticles();
      this.activeContinuation()();

    } else {

      // Compute marginal distribution from (unweighted) particles
      var hist = {};
      _.each(
        this.particles,
        function(particle){
          var k = JSON.stringify(particle.value);
          if (hist[k] === undefined){
            hist[k] = { prob:0, val:particle.value };
          }
          hist[k].prob += 1;
        });

      var dist = makeMarginalERP(hist);

      // Reinstate previous coroutine:
      coroutine = this.oldCoroutine;

      // Return from particle filter by calling original continuation:
      this.k(dist);

    }
  }
};

function pmc(cc, a, wpplFn, numParticles, numSweeps) {
  return new PMCMC(cc, a, wpplFn, numParticles, numSweeps);
}


////////////////////////////////////////////////////////////////////
// Some primitive functions to make things simpler

function display(k, a, x) {
  k(console.log(x));
}

//function callPrimitive(k, a, f) {
//  var args = Array.prototype.slice.call(arguments, 2);
//  k(f.apply(f, args));
//}

// Caching for a wppl function f. caution: if f isn't deterministic
// weird stuff can happen, since caching is across all uses of f, even
// in different execuation paths.
function cache(k, a, f) {
  var c = {};
  var cf = function(k) {
    var args = Array.prototype.slice.call(arguments, 1);
    var stringedArgs = JSON.stringify(args)
    if (stringedArgs in c) {
      k(c[stringedArgs]);
    } else {
      var newk = function(r) {
        c[stringedArgs] = r;
        k(r);
      };
      f.apply(this, [newk].concat(args));
    }
  };
  k(cf);
}

////////////////////////////////////////////////////////////////////
// Particle filter with lightweight MH rejuvenation.
//
// Sequential importance re-sampling, which treats 'factor' calls as
// the synchronization / intermediate distribution points.
// After each factor particles are rejuvenated via lightweight MH.
//
// If numParticles==1 this amounts to MH with an (expensive) annealed init (but only returning one sample),
// if rejuvSteps==0 this is a plain PF without any MH.


function ParticleFilterRejuv(k,a, wpplFn, numParticles,rejuvSteps) {

  this.particles = [];
  this.particleIndex = 0;  // marks the active particle
  this.rejuvSteps = rejuvSteps
  this.baseAddress = a
  this.wpplFn = wpplFn

  // Move old coroutine out of the way and install this as the current
  // handler.
  this.k = k;
  this.oldCoroutine = coroutine;
  coroutine = this;

  // Create initial particles
  for (var i=0; i<numParticles; i++) {
    var particle = {
    continuation: function(){wpplFn(exit,a);},
    weight: 0,
    score: 0,
    value: undefined,
    trace: []
    };
    coroutine.particles.push(particle);
  }

  // Run first particle
  coroutine.activeParticle().continuation();
}

ParticleFilterRejuv.prototype.sample = function(cc,a, erp, params) {
  var val = erp.sample(params)
  var choiceScore = erp.score(params,val)
  coroutine.activeParticle().trace.push(
                                   {k: cc, name: a, erp: erp, params: params,
                                   score: undefined, //FIXME: need to track particle total score?
                                   choiceScore: choiceScore,
                                   val: val, reused: false})
  coroutine.activeParticle().score += choiceScore
  cc(val);
};

ParticleFilterRejuv.prototype.factor = function(cc,a, score) {
  // Update particle weight and score
  coroutine.activeParticle().weight += score;
  coroutine.activeParticle().score += score
  coroutine.activeParticle().continuation = cc;

  if (coroutine.allParticlesAdvanced()){
//    console.log("PF at synch")
    // Resample in proportion to weights
    coroutine.resampleParticles()
    //rejuvenate each particle via MH
    coroutine.particles.forEach(function(particle,i,particles){
                           new MHP(function(p){particles[i]=p},
                                   particle, coroutine.baseAddress,
                                   a, coroutine.wpplFn, coroutine.rejuvSteps)
                           })
    coroutine.particleIndex = 0;
//    console.log("PF runing filter forward")
  } else {
    // Advance to the next particle
    coroutine.particleIndex += 1;
  }

  util.withEmptyStack(coroutine.activeParticle().continuation);
};

ParticleFilterRejuv.prototype.activeParticle = function() {
  return coroutine.particles[coroutine.particleIndex];
};

ParticleFilterRejuv.prototype.allParticlesAdvanced = function() {
  return ((coroutine.particleIndex + 1) == coroutine.particles.length);
};

function copyPFRParticle(particle){
  return {
  continuation: particle.continuation,
  weight: particle.weight,
  value: particle.value,
  score: particle.score,
  trace: particle.trace //FIXME: need to deep copy trace??
  };
}

ParticleFilterRejuv.prototype.resampleParticles = function() {
  // Residual resampling following Liu 2008; p. 72, section 3.4.4

  var m = coroutine.particles.length;
  var W = util.logsumexp(_.map(coroutine.particles, function(p){return p.weight}));

  // Compute list of retained particles
  var retainedParticles = [];
  var retainedCounts = [];
  _.each(
         coroutine.particles,
         function(particle){
         var numRetained = Math.floor(Math.exp(Math.log(m) + (particle.weight - W)));
         for (var i=0; i<numRetained; i++){
          retainedParticles.push(copyPFRParticle(particle));
         }
         retainedCounts.push(numRetained);
         });

  // Compute new particles
  var numNewParticles = m - retainedParticles.length;
  var newExpWeights = [];
  var w, tmp;
  for (var i in this.particles){
    tmp = Math.log(m) + (coroutine.particles[i].weight - W);
    w = Math.exp(tmp) - retainedCounts[i];
    newExpWeights.push(w);
  }
  var newParticles = [];
  var j;
  for (var i=0; i<numNewParticles; i++){
    j = multinomialSample(newExpWeights);
    newParticles.push(copyPFRParticle(this.particles[j]));
  }

  // Particles after update: Retained + new particles
  coroutine.particles = newParticles.concat(retainedParticles);

  // Reset all weights
  _.each(
         coroutine.particles,
         function(particle){
         particle.weight = W - Math.log(m);
         });
};

ParticleFilterRejuv.prototype.exit = function(retval) {

  coroutine.activeParticle().value = retval;

  // Wait for all particles to reach exit before computing
  // marginal distribution from particles
  if (!coroutine.allParticlesAdvanced()){
    coroutine.particleIndex += 1;
    return coroutine.activeParticle().continuation();
  }

  //Final rejuvenation:
  coroutine.particles.forEach(function(particle,i,particles){
                              new MHP(function(p){particles[i]=p},
                                      particle, coroutine.baseAddress,
                                      undefined, coroutine.wpplFn, coroutine.rejuvSteps)
                              })

  // Compute marginal distribution from (unweighted) particles
  var hist = {};
  _.each(
         coroutine.particles,
         function(particle){
         var k = JSON.stringify(particle.value);
         if (hist[k] === undefined){
         hist[k] = { prob:0, val:particle.value };
         }
         hist[k].prob += 1;
         });
  var dist = makeMarginalERP(hist);

  // Reinstate previous coroutine:
  var k = coroutine.k
  coroutine = coroutine.oldCoroutine;

  // Return from particle filter by calling original continuation:
  k(dist);
};

function pf(cc, a, wpplFn, numParticles) {
  return new ParticleFilter(cc,a, wpplFn, numParticles);
}

////// Lightweight MH on a particle

function MHP(k, particle, baseAddress, limitAddress , wpplFn, numIterations) {

  this.trace = particle.trace
  this.oldTrace = undefined
  this.currScore = particle.score
  this.oldScore = undefined
  this.val = particle.value
  this.regenFrom = undefined
  this.k = k
  this.iterations = numIterations
  this.limitAddress = limitAddress
  this.originalParticle = particle

//  console.log("MH "+numIterations+" steps")

  if(numIterations==0) {
    k(particle)
  } else {
    // Move PF coroutine out of the way and install this as the current
    // handler.
    this.oldCoroutine = coroutine;
    coroutine = this;
    coroutine.propose() //FIXME: on final exit, will this end up calling the MH exit correctly?
  }
}

MHP.prototype.factor = function(k,a,s) {
  coroutine.currScore += s
  if(a == coroutine.limitAddress) { //we need to exit if we've reached the fathest point of this particle...
    exit()
  } else {
    k()
  }
}

MHP.prototype.sample = function(cont, name, erp, params, forceSample) {
  var prev = findChoice(coroutine.oldTrace, name)
  var reuse = ! (prev==undefined | forceSample)
  var val = reuse ? prev.val : erp.sample(params)
  var choiceScore = erp.score(params,val)
  coroutine.trace.push({k: cont, name: name, erp: erp, params: params,
                       score: coroutine.currScore, choiceScore: choiceScore,
                       val: val, reused: reuse})
  coroutine.currScore += choiceScore
  cont(val)
}

function findChoice(trace, name) {
  for(var i = 0; i < trace.length; i++){
    if(trace[i].name == name){return trace[i]}
  }
  return undefined
}

MHP.prototype.propose = function() {
//  console.log("MH proposal it: "+coroutine.iterations+"")
  //make a new proposal:
  coroutine.regenFrom = Math.floor(Math.random() * coroutine.trace.length)
  var regen = coroutine.trace[coroutine.regenFrom]
  coroutine.oldTrace = coroutine.trace
  coroutine.trace = coroutine.trace.slice(0,coroutine.regenFrom)
  coroutine.oldScore = coroutine.currScore
  coroutine.currScore = regen.score
  coroutine.oldVal = coroutine.val

  coroutine.sample(regen.k, regen.name, regen.erp, regen.params, true)
}

function MHacceptProb(trace, oldTrace, regenFrom, currScore, oldScore){
  var fw = -Math.log(oldTrace.length)
  trace.slice(regenFrom).map(function(s){fw += s.reused?0:s.choiceScore})
  var bw = -Math.log(trace.length)
  oldTrace.slice(regenFrom).map(function(s){
                                var nc = findChoice(trace, s.name)
                                bw += (!nc || !nc.reused) ? s.choiceScore : 0  })
  var acceptance = Math.min(1, Math.exp(currScore - oldScore + bw - fw))
  return acceptance
}

MHP.prototype.exit = function(val) {

  coroutine.val = val

  //did we like this proposal?
  var acceptance = MHacceptProb(coroutine.trace, coroutine.oldTrace,
                                coroutine.regenFrom, coroutine.currScore, coroutine.oldScore)
  if(!(Math.random()<acceptance)){
    //if rejected, roll back trace, etc:
    coroutine.trace = coroutine.oldTrace
    coroutine.currScore = coroutine.oldScore
    coroutine.val = coroutine.oldVal
  }

  coroutine.iterations -= 1

  if( coroutine.iterations > 0 ) {
    coroutine.propose()
  } else {
    var newParticle = {continuation: coroutine.originalParticle.continuation,
                        weight: coroutine.originalParticle.weight,
                        value: coroutine.val,
                        trace: coroutine.trace
                      }

    // Reinstate previous coroutine and return by calling original continuation:
    var k = coroutine.k;
    coroutine = coroutine.oldCoroutine;
    k(newParticle);
  }
}



function pfr(cc, a, wpplFn, numParticles, rejuvSteps) {
  return new ParticleFilterRejuv(cc, a, wpplFn, numParticles, rejuvSteps);
}




////////////////////////////////////////////////////////////////////

module.exports = {
  ERP: ERP,
  bernoulliERP: bernoulliERP,
  randomIntegerERP: randomIntegerERP,
  gaussianERP: gaussianERP,
  gaussianFactor: gaussianFactor,
  uniformERP: uniformERP,
  discreteERP: discreteERP,
  Enumerate: enuPriority,
  EnumerateLikelyFirst: enuPriority,
  EnumerateDepthFirst: enuFilo,
  EnumerateBreadthFirst: enuFifo,
  ParticleFilter: pf,
MH: mh,
  coroutine: coroutine,
address: address,
  sample: sample,
  factor: factor,
  sampleWithFactor: sampleWithFactor,
  display: display,
  cache: cache,
  multinomialSample: multinomialSample,
  PMCMC: pmc,
ParticleFilterRejuv: pfr
};<|MERGE_RESOLUTION|>--- conflicted
+++ resolved
@@ -576,7 +576,6 @@
 ////////////////////////////////////////////////////////////////////
 // Lightweight MH
 
-<<<<<<< HEAD
 //function MH(k, a, wpplFn, numIterations) {
 //
 //  this.trace = {}
@@ -683,9 +682,6 @@
 
 
 ///
-
-=======
->>>>>>> 4e64b12d
 
 function MH(k, a, wpplFn, numIterations) {
 
