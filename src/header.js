--- conflicted
+++ resolved
@@ -754,14 +754,9 @@
   coroutine = this.oldCoroutine;
 
   // Return from particle filter by calling original continuation:
-<<<<<<< HEAD
   this.k(this.oldStore,
          this.strict ? dist : {marginal:dist, weight: this.particles[0].weight});
 }
-=======
-  this.k(this.oldStore, dist);
-};
->>>>>>> 673189b5
 
 function pf(s, cc, a, wpplFn, numParticles, strict) {
   return new ParticleFilter(s, cc, a, wpplFn, numParticles, strict == undefined ? true : strict);
