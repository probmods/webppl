--- conflicted
+++ resolved
@@ -764,16 +764,7 @@
 
 function MH(k, a, wpplFn, numIterations) {
 
-<<<<<<< HEAD
-  this.trace = [];
-  this.oldTrace = [];
-  this.currScore = 0;
-  this.oldScore = -Infinity;
-  this.oldVal = undefined;
-  this.regenFrom = 0;
-  this.returnHist = {};
-  this.k = k;
-=======
+
   this.trace = []
   this.oldTrace = undefined
   this.currScore = 0
@@ -782,7 +773,6 @@
   this.regenFrom = 0
   this.returnHist = {}
   this.k = k
->>>>>>> 50fa1dd3
 
   this.iterations = numIterations;
 
@@ -821,16 +811,10 @@
 }
 
 function MHacceptProb(trace, oldTrace, regenFrom, currScore, oldScore){
-<<<<<<< HEAD
-  var fw = -Math.log(oldTrace.length);
-  trace.slice(regenFrom).map(function(s){fw += s.reused?0:s.choiceScore;});
-  var bw = -Math.log(trace.length);
-=======
   if(oldTrace == undefined){return 1} //just for init
   var fw = -Math.log(oldTrace.length)
   trace.slice(regenFrom).map(function(s){fw += s.reused?0:s.choiceScore})
   var bw = -Math.log(trace.length)
->>>>>>> 50fa1dd3
   oldTrace.slice(regenFrom).map(function(s){
                                 var nc = findChoice(trace, s.name);
                                 bw += (!nc || !nc.reused) ? s.choiceScore : 0;  });
@@ -844,14 +828,8 @@
 
     //did we like this proposal?
     var acceptance = MHacceptProb(coroutine.trace, coroutine.oldTrace,
-<<<<<<< HEAD
-                                  coroutine.regenFrom, coroutine.currScore, coroutine.oldScore);
-    acceptance = coroutine.oldVal==undefined ? 1 : acceptance; //just for init
-    if (!(Math.random()<acceptance)){
-=======
                                   coroutine.regenFrom, coroutine.currScore, coroutine.oldScore)
     if(!(Math.random()<acceptance)){
->>>>>>> 50fa1dd3
       //if rejected, roll back trace, etc:
       coroutine.trace = coroutine.oldTrace;
       coroutine.currScore = coroutine.oldScore;
@@ -1319,16 +1297,6 @@
   k(s,val);
 };
 
-<<<<<<< HEAD
-function findChoice(trace, name) {
-  for(var i = 0; i < trace.length; i++){
-    if(trace[i].name == name){return trace[i];}
-  }
-  return undefined;
-}
-=======
->>>>>>> 50fa1dd3
-
 MHP.prototype.propose = function() {
 //  console.log("MH proposal it: "+coroutine.iterations+"")
   //make a new proposal:
@@ -1343,20 +1311,16 @@
   coroutine.sample(regen.store, regen.k, regen.name, regen.erp, regen.params, true);
 };
 
-<<<<<<< HEAD
-function MHacceptProb(trace, oldTrace, regenFrom, currScore, oldScore){
-  var fw = -Math.log(oldTrace.length);
-  trace.slice(regenFrom).map(function(s){fw += s.reused?0:s.choiceScore;});
-  var bw = -Math.log(trace.length);
-  oldTrace.slice(regenFrom).map(function(s){
-                                var nc = findChoice(trace, s.name);
-                                bw += (!nc || !nc.reused) ? s.choiceScore : 0; });
-  var acceptance = Math.min(1, Math.exp(currScore - oldScore + bw - fw));
-  return acceptance;
-}
-=======
-
->>>>>>> 50fa1dd3
+//function MHacceptProb(trace, oldTrace, regenFrom, currScore, oldScore){
+//  var fw = -Math.log(oldTrace.length);
+//  trace.slice(regenFrom).map(function(s){fw += s.reused?0:s.choiceScore;});
+//  var bw = -Math.log(trace.length);
+//  oldTrace.slice(regenFrom).map(function(s){
+//                                var nc = findChoice(trace, s.name);
+//                                bw += (!nc || !nc.reused) ? s.choiceScore : 0; });
+//  var acceptance = Math.min(1, Math.exp(currScore - oldScore + bw - fw));
+//  return acceptance;
+//}
 
 MHP.prototype.exit = function(s,val) {
 
@@ -1392,7 +1356,6 @@
 }
 
 
-<<<<<<< HEAD
 function pfr(s,cc, a, wpplFn, numParticles, rejuvSteps) {
   return new ParticleFilterRejuv(s,cc, a, wpplFn, numParticles, rejuvSteps);
 }
@@ -1404,10 +1367,6 @@
 
 function display(s,k, a, x) {
   k(s,console.log(x));
-=======
-function pfr(cc, a, wpplFn, numParticles, rejuvSteps) {
-  return new ParticleFilterRejuv(cc, a, wpplFn, numParticles, rejuvSteps);
->>>>>>> 50fa1dd3
 }
 
 // Caching for a wppl function f. caution: if f isn't deterministic
@@ -1473,9 +1432,6 @@
   multinomialSample: multinomialSample,
   PMCMC: pmc,
   ParticleFilterRejuv: pfr,
-<<<<<<< HEAD
-  util: util
-=======
+  util: util,
   withEmptyStack: withEmptyWebPPLStack
->>>>>>> 50fa1dd3
 };