'use strict';

var assert = require('assert');
var _ = require('underscore');
var util = require('./util');
var Tensor = require('./tensor');
var ad = require('./ad');
var dists = require('./dists');
<<<<<<< HEAD
var domains = require('./domain');
var params = require('./params/params');
=======
>>>>>>> b9b9e959

var T = ad.tensor;

// Returns an independent guide distribution for the given target
// distribution, sample address pair. Guiding all choices with
// independent guide distributions and optimizing the elbo yields
// mean-field variational inference.
function independent(targetDist, sampleAddress, env) {

  // Include the distribution name in the guide parameter name to
  // avoid collisions when the distribution type changes between
  // calls. (As a result of the distribution passed depending on a
  // random choice.)
  var relativeAddress = util.relativizeAddress(env, sampleAddress);
  var baseName = relativeAddress + '$mf$' + targetDist.meta.name + '$';

  var distSpec = spec(targetDist);

  var guideParams = _.mapObject(distSpec.params, function(spec, name) {

    return _.has(spec, 'param') ?
        makeParam(spec.param, name, baseName, env) :
        spec.const;

  });

  return new distSpec.type(guideParams);

}

function makeParam(paramSpec, paramName, baseName, env) {
  var dims = paramSpec.dims; // e.g. [2, 1]
  var squish = paramSpec.squish;
  var name = baseName + paramName;

  var param = registerParam(env, name, dims);

  // Apply squishing.
  if (squish) {
    param = squish(param);
  }

  // Collapse tensor with dims=[1] to scalar.
  if (dims.length === 1 && dims[0] === 1) {
    param = ad.tensor.get(param, 0);
  }

  return param;
}

function registerParam(env, name, dims) {
  return params.register(env, name, function() {
    return [new Tensor(dims)];
  })[0];
}

// This function generates a description of the guide distribution
// required for the given target distribution.

// It includes the type of the guide distribution, and information
// about how to map optimizable parameters to the parameters of the
// guide distribution.

// Note that guide parameters are always tensors. If a distribution
// has a scalar parameter then a guide parameter with dims=[1] is
// used. The `independent` function takes care of turning this back
// into a scalar before it is passed to the distribution.

function spec(targetDist) {
  if (targetDist instanceof dists.Dirichlet) {
    return dirichletSpec(targetDist);
  } else if (targetDist instanceof dists.TensorGaussian) {
    return tensorGaussianSpec(targetDist);
  } else if (targetDist instanceof dists.Uniform) {
    return uniformSpec(targetDist);
  } else if (targetDist instanceof dists.Gamma) {
    return gammaSpec(targetDist);
  } else if (targetDist instanceof dists.Beta) {
    return betaSpec(targetDist);
  } else if (targetDist instanceof dists.Discrete) {
    return discreteSpec(targetDist);
  } else if (targetDist instanceof dists.RandomInteger ||
             targetDist instanceof dists.Binomial ||
             targetDist instanceof dists.MultivariateGaussian) {
    throwAutoGuideError(targetDist);
  } else {
    return defaultSpec(targetDist);
  }
}

function throwAutoGuideError(targetDist) {
  var msg = 'Cannot automatically generate a guide for a ' +
      targetDist.meta.name + ' distribution.';
  throw new Error(msg);
}

// The default is a guide of the same type as the target. We determine
// the dimension of the parameters by looking at the target
// distribution instance, and get information about their domain from
// the distribution meta-data.
function defaultSpec(targetDist) {
  var params = _.map(targetDist.meta.params, function(paramMeta) {
    var name = paramMeta.name;
    var targetParam = ad.value(targetDist.params[name]);
    return [name, paramSpec(paramMeta.type, targetParam)];
  });

  return {
    type: targetDist.constructor,
    params: _.object(params)
  };
}

// Describes the default approach to guiding a distribution parameter
// of a given type. The current value of the corresponding parameter
// in the target distribution is used to determine the dimension of
// tensor valued distribution parameters at run time.

function paramSpec(type, targetParam) {
  switch (type.name) {
    case 'real':
      return {param: {dims: [1], squish: squishToInterval(type.bounds)}};
    case 'vector':
    case 'vectorOrRealArray':
      // Both vectors and arrays have a length property.
      return {param: {dims: [targetParam.length, 1], squish: squishToInterval(type.bounds)}};
    case 'tensor':
      return {param: {dims: targetParam.dims, squish: squishToInterval(type.bounds)}};
    case 'int':
      return {const: targetParam};
    case 'array':
      if (type.elementType.name === 'any') {
        return {const: targetParam};
      }
    default:
      var msg = 'Can\'t generate specification for parameter of type "' + type.name + '".';
      throw new Error(msg);
  }
}

function dirichletSpec(targetDist) {
  var d = ad.value(targetDist.params.alpha).length - 1;
  return {
    type: dists.LogisticNormal,
    params: {
      mu: {param: {dims: [d, 1]}},
      sigma: {param: {dims: [d, 1], squish: squishTo(0, Infinity)}}
    }
  };
}

function tensorGaussianSpec(targetDist) {
  var dims = targetDist.params.dims;
  return {
    type: dists.DiagCovGaussian,
    params: {
      mu: {param: {dims: dims}},
      sigma: {param: {dims: dims, squish: squishTo(0, Infinity)}}
    }
  };
}

function uniformSpec(targetDist) {
  return {
    type: dists.LogitNormal,
    params: {
      a: {const: targetDist.params.a},
      b: {const: targetDist.params.b},
      mu: {param: {dims: [1]}},
      sigma: {param: {dims: [1], squish: squishTo(0, Infinity)}}
    }
  };
}

function betaSpec(targetDist) {
  return {
    type: dists.LogitNormal,
    params: {
      a: {const: 0},
      b: {const: 1},
      mu: {param: {dims: [1]}},
      sigma: {param: {dims: [1], squish: squishTo(0, Infinity)}}
    }
  };
}

function gammaSpec(targetDist) {
  return {
    type: dists.IspNormal,
    params: {
      mu: {param: {dims: [1]}},
      sigma: {param: {dims: [1], squish: squishTo(0, Infinity)}}
    }
  };
}

function discreteSpec(targetDist) {
  var d = ad.value(targetDist.params.ps).length;
  return {
    type: dists.Discrete,
    params: {
      ps: {param: {dims: [d - 1, 1], squish: dists.squishToProbSimplex}}
    }
  };
}

function softplus(x) {
  return T.log(T.add(T.exp(x), 1));
}

function squishTo(a, b) {
  if (a === -Infinity && b === Infinity) {
    throw new Error('Squishing not required here.');
  }
  if (a === -Infinity) {
    return function(x) {
      var y = softplus(x);
      return T.add(T.neg(y), b);
    };
  } else if (b === Infinity) {
    return function(x) {
      var y = softplus(x);
      return T.add(y, a);
    };
  } else {
    return function(x) {
      var y = T.sigmoid(x);
      return T.add(T.mul(y, b - a), a);
    };
  }
}

function squishToInterval(interval) {
  return interval && interval.isBounded ?
      squishTo(interval.low, interval.high) :
      null;
}

module.exports = {
  independent: independent
};<|MERGE_RESOLUTION|>--- conflicted
+++ resolved
@@ -6,11 +6,7 @@
 var Tensor = require('./tensor');
 var ad = require('./ad');
 var dists = require('./dists');
-<<<<<<< HEAD
-var domains = require('./domain');
 var params = require('./params/params');
-=======
->>>>>>> b9b9e959
 
 var T = ad.tensor;
 
