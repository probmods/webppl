--- conflicted
+++ resolved
@@ -58,7 +58,7 @@
   case Syntax.Literal:
     return node;
   case Syntax.EmptyStatement:
-      return build.identifier("undefined");
+    return build.identifier("undefined");
   default:
     throw new Error("cpsAtomic: unknown expression type: " + node.type);
   };
@@ -69,7 +69,7 @@
   if (atFinalElement(nodes)){
     return getFinalElement(nodes, vars);
   } else if(isImmediate(nodes[0])) {
-//    var val = immediateVal(nodes[0])
+    //    var val = immediateVal(nodes[0])
     return cpsSequence(atFinalElement,
                        getFinalElement,
                        nodes.slice(1),
@@ -196,7 +196,6 @@
     nodes);
 }
 
-<<<<<<< HEAD
 function cpsLogicalExpression(lopNode, leftNode, rightNode, cont){
   var nodes = [leftNode, rightNode];
   return cpsSequence(
@@ -208,19 +207,6 @@
         build.logicalExpression(lopNode, vars[0], vars[1]));
     },
     nodes);
-=======
-function cpsLogicalExpression(opNode, leftNode, rightNode, cont){
-    var nodes = [leftNode, rightNode];
-    return cpsSequence(
-        function(nodes){return (nodes.length == 0);},
-        function(nodes, vars){
-            assert.ok(vars.length == 2);
-            return buildContinuationCall(
-                cont,
-                build.logicalExpression(opNode, vars[0], vars[1]));
-        },
-        nodes);
->>>>>>> e22b7e25
 }
 
 function cpsConditional(test, consequent, alternate, cont){
@@ -229,11 +215,11 @@
   var testName = makeGensymVariable("test");
   return build.callExpression(
     buildFunc([contName],
-      cps(test,
-          buildFunc([testName],
-                    build.conditionalExpression(testName,
-                                                cps(consequent, contName),
-                                                cps(alternate, contName))))),
+              cps(test,
+                  buildFunc([testName],
+                            build.conditionalExpression(testName,
+                                                        cps(consequent, contName),
+                                                        cps(alternate, contName))))),
     [cont]
   );
 }
@@ -250,12 +236,12 @@
   }
   return build.callExpression(
     buildFunc([contName],
-      cps(test,
-          buildFunc([testName],
-                    build.ifStatement(
-                      testName,
-                      convertToStatement(consequentNode),
-                      convertToStatement(alternateNode))))),
+              cps(test,
+                  buildFunc([testName],
+                            build.ifStatement(
+                              testName,
+                              convertToStatement(consequentNode),
+                              convertToStatement(alternateNode))))),
     [cont]
   );
 }
@@ -271,20 +257,20 @@
 }
 
 function cpsObjectExpression(properties, cont, props){
-    props = props || [];
-    if (properties.length == 0 ) {
-        var objectExpr = build.objectExpression(props);
-        return buildContinuationCall(cont, objectExpr);
-    } else {
-        var nextVal = makeGensymVariable("ob");
-        var nextProp = build.property(properties[0].kind, properties[0].key, nextVal);
-        // FIXME: assert that value is not function, since can't call function methods...?
-        return cps(properties[0].value,
-                   buildFunc([nextVal],
-                             cpsObjectExpression(properties.slice(1),
-                                                 cont,
-                                                 props.concat([nextProp]))));
-    }
+  props = props || [];
+  if (properties.length == 0 ) {
+    var objectExpr = build.objectExpression(props);
+    return buildContinuationCall(cont, objectExpr);
+  } else {
+    var nextVal = makeGensymVariable("ob");
+    var nextProp = build.property(properties[0].kind, properties[0].key, nextVal);
+    // FIXME: assert that value is not function, since can't call function methods...?
+    return cps(properties[0].value,
+               buildFunc([nextVal],
+                         cpsObjectExpression(properties.slice(1),
+                                             cont,
+                                             props.concat([nextProp]))));
+  }
 }
 
 function cpsMemberExpression(obj, prop, computed, cont){
@@ -384,14 +370,10 @@
     return cpsBinaryExpression(node.operator, node.left, node.right, cont);
 
   case Syntax.LogicalExpression:
-<<<<<<< HEAD
     return cpsLogicalExpression(node.operator, node.left, node.right, cont);
-=======
-      return cpsLogicalExpression(node.operator, node.left, node.right, cont);
->>>>>>> e22b7e25
 
   case Syntax.AssignmentExpression:
-      return cpsAssignmentExpression(node.operator, node.left, node.right, cont);
+    return cpsAssignmentExpression(node.operator, node.left, node.right, cont);
 
   default:
     throw new Error("cps: unknown node type: " + node.type);
