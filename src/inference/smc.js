--- conflicted
+++ resolved
@@ -25,12 +25,8 @@
       rejuvKernel: 'MH',
       finalRejuv: true,
       saveTraces: false,
-<<<<<<< HEAD
       importance: 'default',
-=======
-      ignoreGuide: false,
       onlyMAP: false,
->>>>>>> f7d0bef8
       params: {}
     });
 
@@ -49,12 +45,8 @@
     this.numParticles = options.particles;
     this.debug = options.debug;
     this.saveTraces = options.saveTraces;
-<<<<<<< HEAD
     this.importanceOpt = options.importance;
-=======
-    this.ignoreGuide = options.ignoreGuide;
     this.onlyMAP = options.onlyMAP;
->>>>>>> f7d0bef8
 
     // Perform a copy to avoid modifying the input when SMC causes
     // previously unseen params to be initialized.
@@ -112,24 +104,15 @@
       var particle = this.currentParticle();
       particle.logWeight += ad.value(choiceScore) - ad.value(importanceScore);
 
-<<<<<<< HEAD
       var val = this.adRequired && dist.isContinuous ? ad.lift(_val) : _val;
       // Optimization: Choices are not required for PF without rejuvenation.
       if (this.performRejuv || this.saveTraces) {
         particle.trace.addChoice(dist, val, a, s, k, options);
+      } else {
+        particle.trace.score = ad.scalar.add(particle.trace.score, choiceScore);
       }
       return k(s, val);
     }.bind(this));
-=======
-    var val = this.adRequired && dist.isContinuous ? ad.lift(_val) : _val;
-    // Optimization: Choices are not required for PF without rejuvenation.
-    if (this.performRejuv || this.saveTraces) {
-      particle.trace.addChoice(dist, val, a, s, k, options);
-    } else {
-      particle.trace.score = ad.scalar.add(particle.trace.score, choiceScore);
-    }
-    return k(s, val);
->>>>>>> f7d0bef8
   };
 
   SMC.prototype.factor = function(s, k, a, score) {
