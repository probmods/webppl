--- conflicted
+++ resolved
@@ -181,7 +181,6 @@
         sourceMapWithCode: true,
       }) : transformedAst
 
-<<<<<<< HEAD
     debugger;
     var sourceMap = JSON.parse(codeAndMap.map);
     var sourcesContent = []
@@ -189,7 +188,7 @@
     sourceMap.sources.map(function(filename) {
       if (filename === options.filename) {
         sourcesContent.push(code);
-      } else {
+      } else { // should this be a conditional to make sure the filename is in the bundle?
         var correspondingCode = _.findWhere(bundles, {filename: filename}).code;
         sourcesContent.push(correspondingCode);
       }
@@ -199,24 +198,7 @@
     codeAndMap.map = sourceMap;
 
     return codeAndMap
-=======
-    var sourceMap = JSON.parse(codeAndMap.map);
-    sourceMap.sourcesContent = []
-
-    debugger;
-
-    sourceMap.sources.forEach(function(sourceFilename) {
-       if (sourceFilename === options.filename) {
-        sourceMap.sourcesContent.push(code);
-       } else { // should this be a conditional to make sure the filename is in the bundle?
-        var correspondingCode = _.findWhere(bundles, {filename: sourceFilename})['code'];
-        sourceMap.sourcesContent.push(correspondingCode);
-       }
-    })
-
-    codeAndMap.map = sourceMap;
-    return codeAndMap;
->>>>>>> 81d0704b
+
   };
 
   return util.timeif(options.verbose, 'compile', _compile);
@@ -231,10 +213,6 @@
 
   util.timeif(options.verbose, 'run', function() {
     try {
-<<<<<<< HEAD
-      debugger;
-=======
->>>>>>> 81d0704b
       eval.call(global, codeWithMap.code)(runner)({}, k, '');
     } catch (exception) {
       printFriendlyStackTrace(exception, codeWithMap.map)
