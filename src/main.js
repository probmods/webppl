'use strict';

var fs = require('fs');
var types = require('ast-types');
var build = types.builders;
var esprima = require('esprima');
var escodegen = require('escodegen');
var estraverse = require('estraverse');

var cps = require('./transforms/cps').cps;
var optimize = require('./transforms/optimize').optimize;
var naming = require('./transforms/naming').naming;
var store = require('./transforms/store').store;
var varargs = require('./transforms/varargs').varargs;
var trampoline = require('./transforms/trampoline').trampoline;
var freevars = require('./transforms/freevars').freevars;
var caching = require('./transforms/caching').caching;
var thunkify = require('./syntax').thunkify;
var analyze = require('./analysis/main').analyze;
var util = require('./util');

<<<<<<< HEAD
var sweet = require('sweet.js')
var adMacros = sweet.loadNodeModule(null, 'ad.js/macros');

=======
>>>>>>> c15b73a8
// Container for coroutine object and shared top-level
// functions (sample, factor, exit)
var env = {};

// Make header functions globally available:
function requireHeader(path) { requireHeaderWrapper(require(path)); }
function requireHeaderWrapper(wrapper) { makePropertiesGlobal(wrapper(env)); }

function makePropertiesGlobal(obj) {
  for (var prop in obj) {
    if (obj.hasOwnProperty(prop)) {
      global[prop] = obj[prop];
    }
  }
}

// Explicitly call require here to ensure that browserify notices that the
// header should be bundled.
requireHeaderWrapper(require('./header'));

function concatPrograms(p0, p1) {
  return build.program(p0.body.concat(p1.body));
}

function cachingRequired(programAST) {
  var flag = false;
  estraverse.traverse(programAST, {
    enter: function(node) {
      if (node.type === 'Identifier' && node.name === 'IncrementalMH') {
        flag = true;
        this.break();
      }
    }
  });
  return flag;
}

function prepare(programCode, verbose, doCaching) {
  if (verbose && console.time) {
    console.time('prepare');
  }

  var _prepare = function(ast) {
    // ast = freevars(ast);
    ast = thunkify(ast);
    ast = naming(ast);
    ast = cps(ast);
    ast = optimize(ast);
    return ast;
  };

  // Parse header and program, combine, compile, and generate program
  var headerAST = esprima.parse(fs.readFileSync(__dirname + '/header.wppl'));
  var programAST = esprima.parse(programCode);
  // if (doCaching)
  //   programAST = caching(programAST);

  var out = _prepare(concatPrograms(headerAST, programAST));

  if (verbose && console.timeEnd) {
    console.timeEnd('prepare');
  }
  return out;
}

function compile(programCode, verbose) {
  if (verbose && console.time) {
    console.time('compile');
  }

  var _compile = function(ast) {
    if (doCaching)
      ast = freevars(ast);
    ast = thunkify(ast);
    ast = naming(ast);
    ast = cps(ast);
    ast = store(ast);
    ast = optimize(ast);
    ast = varargs(ast);
    ast = trampoline(ast);
    return ast;
  };

  var sweetOptions = {modules: adMacros, ast: true, readableNames: true};
  // maxExpands: 0
  // Parse header and program, combine, compile, and generate program
<<<<<<< HEAD
  var headerAST = sweet.compile(fs.readFileSync(__dirname + '/header.wppl'),
                                sweetOptions);
  var programAST = sweet.compile(programCode, sweetOptions);
=======
  var headerAST = esprima.parse(fs.readFileSync(__dirname + '/header.wppl'));
  var programAST = esprima.parse(programCode);

>>>>>>> c15b73a8
  var doCaching = cachingRequired(programAST);

  if (doCaching) {
    if (verbose) console.log('Caching transforms will be applied.');
    programAST = caching(programAST);
  }

  var out = escodegen.generate(_compile(concatPrograms(headerAST, programAST)));

  if (verbose && console.timeEnd) {
    console.timeEnd('compile');
  }
  return out;
}

function run(code, k, verbose) {
  var compiledCode = compile(code, verbose);
  eval.call(global, compiledCode)({}, k, '');
}

module.exports = {
  requireHeader: requireHeader,
  requireHeaderWrapper: requireHeaderWrapper,
  run: run,
  prepare: prepare,
  compile: compile,
  analyze: analyze
};<|MERGE_RESOLUTION|>--- conflicted
+++ resolved
@@ -19,12 +19,9 @@
 var analyze = require('./analysis/main').analyze;
 var util = require('./util');
 
-<<<<<<< HEAD
 var sweet = require('sweet.js')
 var adMacros = sweet.loadNodeModule(null, 'ad.js/macros');
 
-=======
->>>>>>> c15b73a8
 // Container for coroutine object and shared top-level
 // functions (sample, factor, exit)
 var env = {};
@@ -111,15 +108,9 @@
   var sweetOptions = {modules: adMacros, ast: true, readableNames: true};
   // maxExpands: 0
   // Parse header and program, combine, compile, and generate program
-<<<<<<< HEAD
   var headerAST = sweet.compile(fs.readFileSync(__dirname + '/header.wppl'),
                                 sweetOptions);
   var programAST = sweet.compile(programCode, sweetOptions);
-=======
-  var headerAST = esprima.parse(fs.readFileSync(__dirname + '/header.wppl'));
-  var programAST = esprima.parse(programCode);
-
->>>>>>> c15b73a8
   var doCaching = cachingRequired(programAST);
 
   if (doCaching) {
